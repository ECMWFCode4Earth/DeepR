import logging
from dataclasses import dataclass

logger = logging.getLogger(__name__)


@dataclass
<<<<<<< HEAD
class DiffusionTrainingConfiguration:
    eps_model: torch.nn.Module
    dataset: torch.utils.data.Dataset
    n_steps: int = 1_000
    batch_size: int = 16
    n_samples: int = 16
    learning_rate: float = 2e-5
    epochs: int = 100
    optimizer: Type[torch.optim.Optimizer] = torch.optim.Adam
    device: Union[torch.device, str] = ""
    diffusion: SuperResolutionDenoiseDiffusion = field(init=False)
    data_loader: torch.utils.data.DataLoader = field(init=False)

    def __post_init__(self):
        self.eps_model = self.eps_model.to(self.device)

        self.diffusion = SuperResolutionDenoiseDiffusion(
            eps_model=self.eps_model,
            n_steps=self.n_steps,
            device=self.device,
        )

        self.data_loader = torch.utils.data.DataLoader(
            self.dataset, self.batch_size, shuffle=True, pin_memory=True
        )
        self.optimizer = torch.optim.Adam(
            self.eps_model.parameters(), lr=self.learning_rate
        )

        self.writer = SummaryWriter(log_dir=None)
        self.writer.add_scalar(
            "num_trainable_parameters",
            sum(p.numel() for p in self.eps_model.parameters() if p.requires_grad),
        )

    def sample(self, epoch: int):
        """
        Sample from the diffusion model.

        Arguments
        ---------
            epoch: int
                The current epoch.
        """
        for era5, cerra in self.data_loader:
            output_shape = tuple(cerra.shape[-3:])
            n_samples = min(self.n_samples, self.batch_size)
            coarse_images = era5[:n_samples, ...].to(self.device)
            with torch.no_grad():
                x = torch.randn([n_samples, *output_shape], device=self.device)

                # Remove noise for T steps
                for t_ in range(self.n_steps):
                    t = self.n_steps - t_ - 1
                    x = self.diffusion.p_sample(
                        coarse_images, x, x.new_full((n_samples,), t, dtype=torch.long)
                    )

                fig = plot_maps.get_figure_model_samples(
                    coarse_images.cpu(), cerra[:n_samples, ...].cpu(), x.cpu()
                )
                self.writer.add_figure("Samples", fig, epoch)

                if epoch == 0:  # Only first epoch
                    inputs = self.diffusion.merge_net_inputs(coarse_images, x)
                    self.writer.add_graph(
                        self.eps_model,
                        [inputs, torch.ones(inputs.shape[0]).to(self.device)],
                    )

            return None

    def train(self, epoch: int):
        """
        Training function.

        This method iterates over all batches in the dataset, computing the loss of the
        diffusion model for each one and training the parameters of the model. It
        represents an epoch of the training phase.

        Arguments
        ---------
            epoc: int
                The current epoch.
        """
        losses = []
        for era5, cerra in self.data_loader:
            era5 = era5.to(self.device)
            cerra = cerra.to(self.device)
            self.optimizer.zero_grad()  # type: ignore
            loss = self.diffusion.loss(era5, cerra)
            loss.backward()
            losses.append(loss.item())
            self.optimizer.step()  # type: ignore
        self.writer.add_scalar("loss", sum(losses) / len(losses), epoch)

    def run(self) -> SuperResolutionDenoiseDiffusion:
        """
        Training workflow.

        Iterates over the dataset, training the diffusion model and sampling from it
        each 5 epochs until its end.
        """
        logger.info(
            f"STARTING: SuperResolution Diffusion model is training ... "
            f"({self.epochs} epochs)."
        )
        for epoch in trange(self.epochs):
            self.train(epoch)
            if epoch % 5 == 0:
                self.sample(epoch)
            self.writer.flush()
        self.writer.close()
        logger.info("FINISHED: The SuperResolution Diffusion model is trained.")
        return self.diffusion
=======
class TrainingConfig:
    image_size: int = 128  # the generated image resolution
    train_batch_size: int = 16
    eval_batch_size: int = 16  # how many images to sample during evaluation
    num_epochs: int = 50
    gradient_accumulation_steps = 1
    learning_rate: float = 1e-4
    lr_warmup_steps: int = 500
    save_image_epochs: int = 10
    save_model_epochs: int = 30
    device: str = "cpu"
    mixed_precision: str = (
        "fp16"  # `no` for float32, `fp16` for automatic mixed precision
    )
    output_dir: str = "ddpm-probando-128"  # the model name locally and on the HF Hub
    push_to_hub: bool = False  # whether to upload the saved model to the HF Hub
    hub_private_repo: bool = False
    overwrite_output_dir: bool = (
        True  # overwrite the old model when re-running the notebook
    )
    seed: int = 0
>>>>>>> 1cbd9186
<|MERGE_RESOLUTION|>--- conflicted
+++ resolved
@@ -5,123 +5,6 @@
 
 
 @dataclass
-<<<<<<< HEAD
-class DiffusionTrainingConfiguration:
-    eps_model: torch.nn.Module
-    dataset: torch.utils.data.Dataset
-    n_steps: int = 1_000
-    batch_size: int = 16
-    n_samples: int = 16
-    learning_rate: float = 2e-5
-    epochs: int = 100
-    optimizer: Type[torch.optim.Optimizer] = torch.optim.Adam
-    device: Union[torch.device, str] = ""
-    diffusion: SuperResolutionDenoiseDiffusion = field(init=False)
-    data_loader: torch.utils.data.DataLoader = field(init=False)
-
-    def __post_init__(self):
-        self.eps_model = self.eps_model.to(self.device)
-
-        self.diffusion = SuperResolutionDenoiseDiffusion(
-            eps_model=self.eps_model,
-            n_steps=self.n_steps,
-            device=self.device,
-        )
-
-        self.data_loader = torch.utils.data.DataLoader(
-            self.dataset, self.batch_size, shuffle=True, pin_memory=True
-        )
-        self.optimizer = torch.optim.Adam(
-            self.eps_model.parameters(), lr=self.learning_rate
-        )
-
-        self.writer = SummaryWriter(log_dir=None)
-        self.writer.add_scalar(
-            "num_trainable_parameters",
-            sum(p.numel() for p in self.eps_model.parameters() if p.requires_grad),
-        )
-
-    def sample(self, epoch: int):
-        """
-        Sample from the diffusion model.
-
-        Arguments
-        ---------
-            epoch: int
-                The current epoch.
-        """
-        for era5, cerra in self.data_loader:
-            output_shape = tuple(cerra.shape[-3:])
-            n_samples = min(self.n_samples, self.batch_size)
-            coarse_images = era5[:n_samples, ...].to(self.device)
-            with torch.no_grad():
-                x = torch.randn([n_samples, *output_shape], device=self.device)
-
-                # Remove noise for T steps
-                for t_ in range(self.n_steps):
-                    t = self.n_steps - t_ - 1
-                    x = self.diffusion.p_sample(
-                        coarse_images, x, x.new_full((n_samples,), t, dtype=torch.long)
-                    )
-
-                fig = plot_maps.get_figure_model_samples(
-                    coarse_images.cpu(), cerra[:n_samples, ...].cpu(), x.cpu()
-                )
-                self.writer.add_figure("Samples", fig, epoch)
-
-                if epoch == 0:  # Only first epoch
-                    inputs = self.diffusion.merge_net_inputs(coarse_images, x)
-                    self.writer.add_graph(
-                        self.eps_model,
-                        [inputs, torch.ones(inputs.shape[0]).to(self.device)],
-                    )
-
-            return None
-
-    def train(self, epoch: int):
-        """
-        Training function.
-
-        This method iterates over all batches in the dataset, computing the loss of the
-        diffusion model for each one and training the parameters of the model. It
-        represents an epoch of the training phase.
-
-        Arguments
-        ---------
-            epoc: int
-                The current epoch.
-        """
-        losses = []
-        for era5, cerra in self.data_loader:
-            era5 = era5.to(self.device)
-            cerra = cerra.to(self.device)
-            self.optimizer.zero_grad()  # type: ignore
-            loss = self.diffusion.loss(era5, cerra)
-            loss.backward()
-            losses.append(loss.item())
-            self.optimizer.step()  # type: ignore
-        self.writer.add_scalar("loss", sum(losses) / len(losses), epoch)
-
-    def run(self) -> SuperResolutionDenoiseDiffusion:
-        """
-        Training workflow.
-
-        Iterates over the dataset, training the diffusion model and sampling from it
-        each 5 epochs until its end.
-        """
-        logger.info(
-            f"STARTING: SuperResolution Diffusion model is training ... "
-            f"({self.epochs} epochs)."
-        )
-        for epoch in trange(self.epochs):
-            self.train(epoch)
-            if epoch % 5 == 0:
-                self.sample(epoch)
-            self.writer.flush()
-        self.writer.close()
-        logger.info("FINISHED: The SuperResolution Diffusion model is trained.")
-        return self.diffusion
-=======
 class TrainingConfig:
     image_size: int = 128  # the generated image resolution
     train_batch_size: int = 16
@@ -142,5 +25,4 @@
     overwrite_output_dir: bool = (
         True  # overwrite the old model when re-running the notebook
     )
-    seed: int = 0
->>>>>>> 1cbd9186
+    seed: int = 0