--- conflicted
+++ resolved
@@ -78,21 +78,16 @@
     # Sample GIFF predictions
     giff_sample_cfg = config["visualizations"].get("giff_timestep_freq", None)
     if giff_sample_cfg is not None:
-        odir = local_dir + f"/animated_diffusion"
+        odir = local_dir + "/animated_diffusion"
         os.makedirs(odir, exist_ok=True)
         sample_gif(
             pipe,
             dataloader,
             scaler_func=scaler_func,
-<<<<<<< HEAD
             output_dir=odir,
             inference_steps=config["inference_steps"],
             fps=giff_sample_cfg["fps"],
             freq_timesteps_frame=giff_sample_cfg["freq_timesteps"],
-=======
-            output_dir=local_dir,
-            device=config["device"],
->>>>>>> fed63a25
         )
 
     # Show samples compared with other models
